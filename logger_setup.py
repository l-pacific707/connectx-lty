# logger_setup.py
import logging
<<<<<<< HEAD
from logging.handlers import RotatingFileHandler
=======
import os
>>>>>>> 7ad74825

def get_logger(name="AlphaZeroTraining", log_file="AlphaZeroTraining.log"):
    logger = logging.getLogger(name)
    logger.setLevel(logging.DEBUG)

    if not logger.hasHandlers():
        cwd = os.getcwd()  # 현재 working directory
        log_dir = os.path.join(cwd, 'logs')
        os.makedirs(log_dir, exist_ok=True)

        log_path = os.path.join(log_dir, log_file)
        # 파일 핸들러
<<<<<<< HEAD
        fh = RotatingFileHandler(log_file, maxBytes=125*1024*1024, backupCount=20)
=======
        fh = logging.handlers.RotatingFileHandler(log_path, maxBytes=500*1024*1024, backupCount=10)
>>>>>>> 7ad74825
        fh.setLevel(logging.DEBUG)
        fh.setFormatter(logging.Formatter('%(asctime)s - %(levelname)s - %(message)s'))

        # 콘솔 핸들러
        ch = logging.StreamHandler()
        ch.setLevel(logging.INFO)
        ch.setFormatter(logging.Formatter('%(levelname)s: %(message)s'))

        logger.addHandler(fh)
        logger.addHandler(ch)

    return logger<|MERGE_RESOLUTION|>--- conflicted
+++ resolved
@@ -1,10 +1,6 @@
 # logger_setup.py
 import logging
-<<<<<<< HEAD
-from logging.handlers import RotatingFileHandler
-=======
 import os
->>>>>>> 7ad74825
 
 def get_logger(name="AlphaZeroTraining", log_file="AlphaZeroTraining.log"):
     logger = logging.getLogger(name)
@@ -17,11 +13,7 @@
 
         log_path = os.path.join(log_dir, log_file)
         # 파일 핸들러
-<<<<<<< HEAD
-        fh = RotatingFileHandler(log_file, maxBytes=125*1024*1024, backupCount=20)
-=======
         fh = logging.handlers.RotatingFileHandler(log_path, maxBytes=500*1024*1024, backupCount=10)
->>>>>>> 7ad74825
         fh.setLevel(logging.DEBUG)
         fh.setFormatter(logging.Formatter('%(asctime)s - %(levelname)s - %(message)s'))
 
